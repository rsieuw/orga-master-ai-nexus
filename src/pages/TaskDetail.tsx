import { useParams, useNavigate } from "react-router-dom";
import { useTask } from "@/contexts/TaskContext";
import AppLayout from "@/components/layout/AppLayout";
import { Button } from "@/components/ui/button";
import { Card, CardContent, CardHeader, CardTitle } from "@/components/ui/card";
import { Badge } from "@/components/ui/badge";
import { format } from "date-fns";
import { nl } from "date-fns/locale";
import { ArrowLeft, Trash2, Edit } from "lucide-react";
import { Separator } from "@/components/ui/separator";
import {
  AlertDialog,
  AlertDialogAction,
  AlertDialogCancel,
  AlertDialogContent,
  AlertDialogDescription,
  AlertDialogFooter,
  AlertDialogHeader,
  AlertDialogTitle,
  AlertDialogTrigger,
} from "@/components/ui/alert-dialog";
import { useToast } from "@/hooks/use-toast";
import { useState } from "react";
import { Checkbox } from "@/components/ui/checkbox";
import TaskAIChat from "@/components/ai/TaskAIChat";
<<<<<<< HEAD
import { GradientLoader } from "@/components/ui/loader";
=======
>>>>>>> aa9999f1

export default function TaskDetail() {
  const { id } = useParams<{ id: string }>();
  const { getTaskById, updateTask, deleteTask } = useTask();
  const navigate = useNavigate();
  const { toast } = useToast();
<<<<<<< HEAD
  const [isLoading, setIsLoading] = useState(false);
  const [selectedSubtaskTitle, setSelectedSubtaskTitle] = useState<string | null>(null);
=======
>>>>>>> aa9999f1

  const task = getTaskById(id || "");

  if (!task) {
    return (
      <AppLayout>
        <div className="flex flex-col items-center justify-center h-64">
          <h1 className="text-2xl font-bold mb-2">Taak niet gevonden</h1>
<<<<<<< HEAD
          <Button onClick={() => navigate(-1)} className="bg-gradient-to-r from-blue-700 to-purple-800 hover:from-blue-800 hover:to-purple-900">
=======
          <Button onClick={() => navigate(-1)}>
>>>>>>> aa9999f1
            <ArrowLeft className="mr-2 h-4 w-4" />
            Terug
          </Button>
        </div>
      </AppLayout>
    );
  }

  const handleDelete = async () => {
    setIsLoading(true);
    try {
      await deleteTask(task.id);
      toast({
        title: "Taak verwijderd",
        description: "De taak is succesvol verwijderd",
      });
      navigate("/");
    } catch (error) {
      toast({
        variant: "destructive",
        title: "Fout bij verwijderen",
        description: "De taak kon niet worden verwijderd",
      });
    }
  };

  const toggleSubtaskCompletion = async (subtaskId: string, completed: boolean) => {
    try {
      const updatedSubtasks = task.subtasks.map(st =>
        st.id === subtaskId ? { ...st, completed } : st
      );

      await updateTask(task.id, { subtasks: updatedSubtasks });
    } catch (error) {
      toast({
        variant: "destructive",
        title: "Fout bij bijwerken",
        description: "De subtaak kon niet worden bijgewerkt",
      });
    }
  };

  const priorityColor = {
    high: "bg-priority-high",
    medium: "bg-priority-medium",
    low: "bg-priority-low",
  };

  const statusLabel: Record<string, string> = {
    todo: "Te doen",
    in_progress: "In behandeling",
    done: "Voltooid",
  };

  const priorityLabel: Record<string, string> = {
    high: "Hoog",
    medium: "Middel",
    low: "Laag",
  };

  return (
    <AppLayout>
<<<<<<< HEAD
      <div className="relative">
        <Button
          variant="ghost"
          size="icon"
          className="absolute -left-12 top-1/2 -translate-y-1/2 h-8 w-8 text-muted-foreground hover:text-foreground z-10"
          onClick={() => navigate(-1)}
        >
          <ArrowLeft className="h-5 w-5" />
          <span className="sr-only">Terug</span>
        </Button>

        <div className="grid grid-cols-1 lg:grid-cols-2 gap-4 h-[calc(100vh-12rem)]">
          <Card className="firebase-card overflow-auto relative">
            <CardHeader>
              <div className="flex items-center gap-2">
                <div className={`w-3 h-3 rounded-full ${priorityColor[task.priority]}`}></div>
                <CardTitle>{task.title}</CardTitle>
              </div>
            </CardHeader>
=======
      <div className="mb-4 flex items-center justify-between">
        <Button variant="ghost" onClick={() => navigate(-1)} className="firebase-btn firebase-btn-secondary">
          <ArrowLeft className="mr-2 h-4 w-4" />
          Terug
        </Button>

        <div className="flex gap-2">
          <Button variant="outline" size="icon" onClick={() => navigate(`/task/edit/${task.id}`)}>
            <Edit className="h-4 w-4" />
          </Button>
          <AlertDialog>
            <AlertDialogTrigger asChild>
              <Button variant="outline" size="icon" className="text-destructive">
                <Trash className="h-4 w-4" />
              </Button>
            </AlertDialogTrigger>
            <AlertDialogContent>
              <AlertDialogHeader>
                <AlertDialogTitle>Taak verwijderen?</AlertDialogTitle>
                <AlertDialogDescription>
                  Weet je zeker dat je deze taak wilt verwijderen? Dit kan niet ongedaan worden gemaakt.
                </AlertDialogDescription>
              </AlertDialogHeader>
              <AlertDialogFooter>
                <AlertDialogCancel>Annuleren</AlertDialogCancel>
                <AlertDialogAction onClick={handleDelete}>Verwijderen</AlertDialogAction>
              </AlertDialogFooter>
            </AlertDialogContent>
          </AlertDialog>
        </div>
      </div>
>>>>>>> aa9999f1

            <div className="absolute top-3 right-3 flex gap-1">
              <Button
                variant="ghost"
                size="icon"
                className="h-7 w-7"
                onClick={() => navigate(`/task/edit/${task.id}`)}
              >
                <Edit className="h-4 w-4" />
                <span className="sr-only">Bewerk taak</span>
              </Button>
              <AlertDialog>
                <AlertDialogTrigger asChild>
                  <Button variant="ghost" size="icon" className="h-7 w-7 text-destructive hover:text-destructive/80">
                    <Trash2 className="h-4 w-4" />
                    <span className="sr-only">Verwijder taak</span>
                  </Button>
                </AlertDialogTrigger>
                <AlertDialogContent className="bg-card/90 backdrop-blur-lg border border-white/5">
                  <AlertDialogHeader>
                    <AlertDialogTitle>Taak verwijderen?</AlertDialogTitle>
                    <AlertDialogDescription>
                      Weet je zeker dat je deze taak wilt verwijderen? Dit kan niet ongedaan worden gemaakt.
                    </AlertDialogDescription>
                  </AlertDialogHeader>
                  <AlertDialogFooter>
                    <AlertDialogCancel className="bg-secondary/80 border-white/10">Annuleren</AlertDialogCancel>
                    <AlertDialogAction
                      onClick={handleDelete}
                      className="bg-destructive hover:bg-destructive/90"
                      disabled={isLoading}
                    >
                      {isLoading ? (
                        <GradientLoader size="sm" className="mr-2" />
                      ) : null}
                      Verwijderen
                    </AlertDialogAction>
                  </AlertDialogFooter>
                </AlertDialogContent>
              </AlertDialog>
            </div>

            <CardContent className="space-y-4">
              <div className="flex flex-wrap gap-2">
                <Badge variant="outline">{statusLabel[task.status]}</Badge>
                <Badge variant="outline">Prioriteit: {priorityLabel[task.priority]}</Badge>
                {task.deadline && (
                  <Badge variant="outline">
                    Deadline: {format(new Date(task.deadline), "d MMMM yyyy", { locale: nl })}
                  </Badge>
                )}
              </div>

              <Separator className="my-4" />

              <div>
                <h3 className="font-medium mb-2">Beschrijving</h3>
                <p className="text-sm text-muted-foreground whitespace-pre-wrap">
                  {task.description || "Geen beschrijving"}
                </p>
              </div>

              <Separator className="my-4" />

              <div>
                <h3 className="font-medium mb-2">Subtaken</h3>
                {task.subtasks.length > 0 ? (
                  <div className="space-y-2">
                    {task.subtasks.map((subtask, index) => (
                      <div key={subtask.id} className="flex items-center gap-2">
                        <span className="text-xs w-5 text-center text-muted-foreground">{index + 1}.</span>
                        <Checkbox
                          id={subtask.id}
                          checked={subtask.completed}
                          onCheckedChange={(checked) =>
                            toggleSubtaskCompletion(subtask.id, checked === true)
                          }
                        />
                        <label
                          onClick={() => setSelectedSubtaskTitle(subtask.title)}
                          className={`${
                            subtask.completed ? "line-through text-muted-foreground" : ""
                          } flex-1 cursor-pointer`}
                        >
                          {subtask.title}
                        </label>
                      </div>
                    ))}
                  </div>
                ) : (
                  <p className="text-muted-foreground text-sm">Geen subtaken</p>
                )}
              </div>
            </CardContent>
          </Card>

          <Card className="firebase-card overflow-hidden">
            <TaskAIChat
              task={task}
              selectedSubtaskTitle={selectedSubtaskTitle}
              onSubtaskHandled={() => setSelectedSubtaskTitle(null)}
            />
          </Card>
        </div>
      </div>
    </AppLayout>
  );
}<|MERGE_RESOLUTION|>--- conflicted
+++ resolved
@@ -23,21 +23,15 @@
 import { useState } from "react";
 import { Checkbox } from "@/components/ui/checkbox";
 import TaskAIChat from "@/components/ai/TaskAIChat";
-<<<<<<< HEAD
 import { GradientLoader } from "@/components/ui/loader";
-=======
->>>>>>> aa9999f1
 
 export default function TaskDetail() {
   const { id } = useParams<{ id: string }>();
   const { getTaskById, updateTask, deleteTask } = useTask();
   const navigate = useNavigate();
   const { toast } = useToast();
-<<<<<<< HEAD
   const [isLoading, setIsLoading] = useState(false);
   const [selectedSubtaskTitle, setSelectedSubtaskTitle] = useState<string | null>(null);
-=======
->>>>>>> aa9999f1
 
   const task = getTaskById(id || "");
 
@@ -46,11 +40,7 @@
       <AppLayout>
         <div className="flex flex-col items-center justify-center h-64">
           <h1 className="text-2xl font-bold mb-2">Taak niet gevonden</h1>
-<<<<<<< HEAD
           <Button onClick={() => navigate(-1)} className="bg-gradient-to-r from-blue-700 to-purple-800 hover:from-blue-800 hover:to-purple-900">
-=======
-          <Button onClick={() => navigate(-1)}>
->>>>>>> aa9999f1
             <ArrowLeft className="mr-2 h-4 w-4" />
             Terug
           </Button>
@@ -113,7 +103,6 @@
 
   return (
     <AppLayout>
-<<<<<<< HEAD
       <div className="relative">
         <Button
           variant="ghost"
@@ -133,39 +122,6 @@
                 <CardTitle>{task.title}</CardTitle>
               </div>
             </CardHeader>
-=======
-      <div className="mb-4 flex items-center justify-between">
-        <Button variant="ghost" onClick={() => navigate(-1)} className="firebase-btn firebase-btn-secondary">
-          <ArrowLeft className="mr-2 h-4 w-4" />
-          Terug
-        </Button>
-
-        <div className="flex gap-2">
-          <Button variant="outline" size="icon" onClick={() => navigate(`/task/edit/${task.id}`)}>
-            <Edit className="h-4 w-4" />
-          </Button>
-          <AlertDialog>
-            <AlertDialogTrigger asChild>
-              <Button variant="outline" size="icon" className="text-destructive">
-                <Trash className="h-4 w-4" />
-              </Button>
-            </AlertDialogTrigger>
-            <AlertDialogContent>
-              <AlertDialogHeader>
-                <AlertDialogTitle>Taak verwijderen?</AlertDialogTitle>
-                <AlertDialogDescription>
-                  Weet je zeker dat je deze taak wilt verwijderen? Dit kan niet ongedaan worden gemaakt.
-                </AlertDialogDescription>
-              </AlertDialogHeader>
-              <AlertDialogFooter>
-                <AlertDialogCancel>Annuleren</AlertDialogCancel>
-                <AlertDialogAction onClick={handleDelete}>Verwijderen</AlertDialogAction>
-              </AlertDialogFooter>
-            </AlertDialogContent>
-          </AlertDialog>
-        </div>
-      </div>
->>>>>>> aa9999f1
 
             <div className="absolute top-3 right-3 flex gap-1">
               <Button
