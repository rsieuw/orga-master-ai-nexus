--- conflicted
+++ resolved
@@ -1,41 +1,32 @@
 import { createContext, useContext, useState, useEffect } from "react";
-<<<<<<< HEAD
 import { User as SupabaseUser, Session, AuthChangeEvent, AuthError } from "@supabase/supabase-js";
 import { supabase } from "@/integrations/supabase/client"; // Old alias import
 // import { supabase } from "../integrations/supabase/client"; // Use relative path
 import { useToast } from "@/hooks/use-toast";
 import { GradientLoader } from "@/components/ui/loader";
 import { Database } from "@/integrations/supabase/types";
-=======
->>>>>>> aa9999f1
-
+
+// This is a placeholder until Supabase integration
 // This is a placeholder until Supabase integration
 export type UserRole = "admin" | "free" | "paid";
 
-<<<<<<< HEAD
 // Define Profile type based on Database types if possible, or keep explicit
 type Profile = Database['public']['Tables']['profiles']['Row'];
 
 // Keep UserProfile interface from HEAD
 export interface UserProfile extends Profile {
-=======
-export interface User {
->>>>>>> aa9999f1
   id: string;
   email: string;
-  name: string;
+  name: string | null; // Allow null for name
   role: UserRole;
+  avatar_url: string | null; // Add avatar_url back
 }
 
 interface AuthContextProps {
   isAuthenticated: boolean;
-<<<<<<< HEAD
   user: UserProfile | null;
   session: Session | null;
   isLoading: boolean;
-=======
-  user: User | null;
->>>>>>> aa9999f1
   login: (email: string, password: string) => Promise<void>;
   logout: () => Promise<void>;
   register: (email: string, password: string, name: string) => Promise<void>;
@@ -44,27 +35,16 @@
 
 const AuthContext = createContext<AuthContextProps | undefined>(undefined);
 
-// Mock user for development until Supabase integration
-const MOCK_USER: User = {
-  id: "1",
-  email: "user@example.com",
-  name: "Demo User",
-  role: "free",
-};
-
 export function AuthProvider({ children }: { children: React.ReactNode }) {
-  const [user, setUser] = useState<User | null>(null);
+  const [user, setUser] = useState<UserProfile | null>(null);
+  const [session, setSession] = useState<Session | null>(null);
   const [isAuthenticated, setIsAuthenticated] = useState<boolean>(false);
   const [isLoading, setIsLoading] = useState<boolean>(true);
-<<<<<<< HEAD
   const [initialAuthCheckComplete, setInitialAuthCheckComplete] = useState<boolean>(false);
   const { toast } = useToast();
-=======
->>>>>>> aa9999f1
 
   // Effect voor het luisteren naar auth state changes
   useEffect(() => {
-<<<<<<< HEAD
     const { data: { subscription } } = supabase.auth.onAuthStateChange(
       (event: AuthChangeEvent, currentSession: Session | null) => {
         setSession(currentSession);
@@ -120,25 +100,17 @@
 
     fetchProfile();
   }, [session, initialAuthCheckComplete, supabase]);
-=======
-    // Check if user is already logged in from localStorage (mock implementation)
-    const storedUser = localStorage.getItem("user");
-    if (storedUser) {
-      setUser(JSON.parse(storedUser));
-      setIsAuthenticated(true);
-    }
-    setIsLoading(false);
-  }, []);
->>>>>>> aa9999f1
 
   // Keep Supabase login function from HEAD
   const login = async (email: string, password: string) => {
-    // Mock implementation until Supabase integration
-    try {
-      // Simulate API call delay
-      await new Promise((resolve) => setTimeout(resolve, 500));
-      
-<<<<<<< HEAD
+    try {
+      const { data, error } = await supabase.auth.signInWithPassword({
+        email,
+        password,
+      });
+      
+      if (error) throw error;
+      
       // User state is updated via onAuthStateChange listener
       // No need to manually set user/isAuthenticated here
       return;
@@ -151,15 +123,6 @@
         description: message,
       });
       throw error;
-=======
-      // Mock successful login
-      setUser(MOCK_USER);
-      setIsAuthenticated(true);
-      localStorage.setItem("user", JSON.stringify(MOCK_USER));
-    } catch (error) {
-      console.error("Login failed:", error);
-      throw new Error("Login failed");
->>>>>>> aa9999f1
     }
   };
 
@@ -167,7 +130,6 @@
   const logout = async () => {
     // Mock implementation until Supabase integration
     try {
-<<<<<<< HEAD
       const { error } = await supabase.auth.signOut();
       if (error) throw error;
       // State updates handled by listener
@@ -180,26 +142,12 @@
         description: message,
       });
       throw error;
-=======
-      // Simulate API call delay
-      await new Promise((resolve) => setTimeout(resolve, 500));
-      
-      // Mock successful logout
-      setUser(null);
-      setIsAuthenticated(false);
-      localStorage.removeItem("user");
-    } catch (error) {
-      console.error("Logout failed:", error);
-      throw new Error("Logout failed");
->>>>>>> aa9999f1
     }
   };
       
   // Keep Supabase register function from HEAD
   const register = async (email: string, password: string, name: string) => {
-    // Mock implementation until Supabase integration
-    try {
-<<<<<<< HEAD
+    try {
       const { data, error } = await supabase.auth.signUp({
         email,
         password,
@@ -227,19 +175,6 @@
         description: message,
       });
       throw error;
-=======
-      // Simulate API call delay
-      await new Promise((resolve) => setTimeout(resolve, 500));
-      
-      // Mock successful registration
-      const newUser = { ...MOCK_USER, email, name };
-      setUser(newUser);
-      setIsAuthenticated(true);
-      localStorage.setItem("user", JSON.stringify(newUser));
-    } catch (error) {
-      console.error("Registration failed:", error);
-      throw new Error("Registration failed");
->>>>>>> aa9999f1
     }
   };
 
@@ -291,11 +226,7 @@
 
   return (
     <AuthContext.Provider
-<<<<<<< HEAD
       value={{ isAuthenticated, user, session, isLoading, login, logout, register, updateUser }}
-=======
-      value={{ isAuthenticated, user, login, logout, register }}
->>>>>>> aa9999f1
     >
       {children}
     </AuthContext.Provider>
